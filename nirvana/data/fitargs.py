--- conflicted
+++ resolved
@@ -31,23 +31,15 @@
         self.guess = guess
         self.nbins = nbins
         self.bounds = bounds
-<<<<<<< HEAD
         self.arc = arc
         self.asymmap = asymmap
         self.maxr = maxr
-=======
->>>>>>> 8acf9c64
         self.noise_floor = noisefloor
         self.penalty = penalty
         self.npoints = npoints
         self.smearing = smearing
 
-<<<<<<< HEAD
-    def setedges(self, inc, maxr=0, nbin=False, clipmasked=True):
-=======
-
     def setedges(self, inc, maxr=None, nbin=False, clipmasked=True):
->>>>>>> 8acf9c64
         '''
         Construct array of bin edges for the galaxy.
 
